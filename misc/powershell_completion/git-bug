using namespace System.Management.Automation
using namespace System.Management.Automation.Language
Register-ArgumentCompleter -Native -CommandName 'git-bug' -ScriptBlock {
    param($wordToComplete, $commandAst, $cursorPosition)
    $commandElements = $commandAst.CommandElements
    $command = @(
        'git-bug'
        for ($i = 1; $i -lt $commandElements.Count; $i++) {
            $element = $commandElements[$i]
            if ($element -isnot [StringConstantExpressionAst] -or
                $element.StringConstantType -ne [StringConstantType]::BareWord -or
                $element.Value.StartsWith('-')) {
                break
            }
            $element.Value
        }
    ) -join ';'
    $completions = @(switch ($command) {
        'git-bug' {
            [CompletionResult]::new('add', 'add', [CompletionResultType]::ParameterValue, 'Create a new bug.')
            [CompletionResult]::new('bridge', 'bridge', [CompletionResultType]::ParameterValue, 'Configure and use bridges to other bug trackers.')
            [CompletionResult]::new('commands', 'commands', [CompletionResultType]::ParameterValue, 'Display available commands.')
            [CompletionResult]::new('comment', 'comment', [CompletionResultType]::ParameterValue, 'Display or add comments to a bug.')
            [CompletionResult]::new('deselect', 'deselect', [CompletionResultType]::ParameterValue, 'Clear the implicitly selected bug.')
            [CompletionResult]::new('label', 'label', [CompletionResultType]::ParameterValue, 'Display, add or remove labels to/from a bug.')
            [CompletionResult]::new('ls', 'ls', [CompletionResultType]::ParameterValue, 'List bugs.')
            [CompletionResult]::new('ls-id', 'ls-id', [CompletionResultType]::ParameterValue, 'List bug identifiers.')
            [CompletionResult]::new('ls-label', 'ls-label', [CompletionResultType]::ParameterValue, 'List valid labels.')
            [CompletionResult]::new('pull', 'pull', [CompletionResultType]::ParameterValue, 'Pull bugs update from a git remote.')
            [CompletionResult]::new('push', 'push', [CompletionResultType]::ParameterValue, 'Push bugs update to a git remote.')
            [CompletionResult]::new('select', 'select', [CompletionResultType]::ParameterValue, 'Select a bug for implicit use in future commands.')
            [CompletionResult]::new('show', 'show', [CompletionResultType]::ParameterValue, 'Display the details of a bug.')
            [CompletionResult]::new('status', 'status', [CompletionResultType]::ParameterValue, 'Display or change a bug status.')
            [CompletionResult]::new('termui', 'termui', [CompletionResultType]::ParameterValue, 'Launch the terminal UI.')
            [CompletionResult]::new('title', 'title', [CompletionResultType]::ParameterValue, 'Display or change a title of a bug.')
            [CompletionResult]::new('user', 'user', [CompletionResultType]::ParameterValue, 'Display or change the user identity.')
            [CompletionResult]::new('version', 'version', [CompletionResultType]::ParameterValue, 'Show git-bug version information.')
            [CompletionResult]::new('webui', 'webui', [CompletionResultType]::ParameterValue, 'Launch the web UI.')
            break
        }
        'git-bug;add' {
            [CompletionResult]::new('-t', 't', [CompletionResultType]::ParameterName, 'Provide a title to describe the issue')
            [CompletionResult]::new('--title', 'title', [CompletionResultType]::ParameterName, 'Provide a title to describe the issue')
            [CompletionResult]::new('-m', 'm', [CompletionResultType]::ParameterName, 'Provide a message to describe the issue')
            [CompletionResult]::new('--message', 'message', [CompletionResultType]::ParameterName, 'Provide a message to describe the issue')
            [CompletionResult]::new('-F', 'F', [CompletionResultType]::ParameterName, 'Take the message from the given file. Use - to read the message from the standard input')
            [CompletionResult]::new('--file', 'file', [CompletionResultType]::ParameterName, 'Take the message from the given file. Use - to read the message from the standard input')
            break
        }
        'git-bug;bridge' {
            [CompletionResult]::new('auth', 'auth', [CompletionResultType]::ParameterValue, 'List all known bridge authentication credentials.')
            [CompletionResult]::new('configure', 'configure', [CompletionResultType]::ParameterValue, 'Configure a new bridge.')
            [CompletionResult]::new('pull', 'pull', [CompletionResultType]::ParameterValue, 'Pull updates.')
            [CompletionResult]::new('push', 'push', [CompletionResultType]::ParameterValue, 'Push updates.')
            [CompletionResult]::new('rm', 'rm', [CompletionResultType]::ParameterValue, 'Delete a configured bridge.')
            break
        }
        'git-bug;bridge;auth' {
            [CompletionResult]::new('add-token', 'add-token', [CompletionResultType]::ParameterValue, 'Store a new token')
            [CompletionResult]::new('rm', 'rm', [CompletionResultType]::ParameterValue, 'Remove a credential.')
            [CompletionResult]::new('show', 'show', [CompletionResultType]::ParameterValue, 'Display an authentication credential.')
            break
        }
        'git-bug;bridge;auth;add-token' {
            [CompletionResult]::new('-t', 't', [CompletionResultType]::ParameterName, 'The target of the bridge. Valid values are [github,gitlab,jira,launchpad-preview]')
            [CompletionResult]::new('--target', 'target', [CompletionResultType]::ParameterName, 'The target of the bridge. Valid values are [github,gitlab,jira,launchpad-preview]')
            [CompletionResult]::new('-l', 'l', [CompletionResultType]::ParameterName, 'The login in the remote bug-tracker')
            [CompletionResult]::new('--login', 'login', [CompletionResultType]::ParameterName, 'The login in the remote bug-tracker')
            [CompletionResult]::new('-u', 'u', [CompletionResultType]::ParameterName, 'The user to add the token to. Default is the current user')
            [CompletionResult]::new('--user', 'user', [CompletionResultType]::ParameterName, 'The user to add the token to. Default is the current user')
            break
        }
        'git-bug;bridge;auth;rm' {
            break
        }
        'git-bug;bridge;auth;show' {
            break
        }
        'git-bug;bridge;configure' {
            [CompletionResult]::new('-n', 'n', [CompletionResultType]::ParameterName, 'A distinctive name to identify the bridge')
            [CompletionResult]::new('--name', 'name', [CompletionResultType]::ParameterName, 'A distinctive name to identify the bridge')
<<<<<<< HEAD
            [CompletionResult]::new('-t', 't', [CompletionResultType]::ParameterName, 'The target of the bridge. Valid values are [github,gitlab,jira,launchpad-preview]')
            [CompletionResult]::new('--target', 'target', [CompletionResultType]::ParameterName, 'The target of the bridge. Valid values are [github,gitlab,jira,launchpad-preview]')
            [CompletionResult]::new('-u', 'u', [CompletionResultType]::ParameterName, 'The URL of the target repository')
            [CompletionResult]::new('--url', 'url', [CompletionResultType]::ParameterName, 'The URL of the target repository')
            [CompletionResult]::new('-b', 'b', [CompletionResultType]::ParameterName, 'The base URL of your issue tracker service')
            [CompletionResult]::new('--base-url', 'base-url', [CompletionResultType]::ParameterName, 'The base URL of your issue tracker service')
            [CompletionResult]::new('-o', 'o', [CompletionResultType]::ParameterName, 'The owner of the target repository')
            [CompletionResult]::new('--owner', 'owner', [CompletionResultType]::ParameterName, 'The owner of the target repository')
            [CompletionResult]::new('-c', 'c', [CompletionResultType]::ParameterName, 'The identifier or prefix of an already known credential for the API (see "git-bug bridge auth")')
            [CompletionResult]::new('--credential', 'credential', [CompletionResultType]::ParameterName, 'The identifier or prefix of an already known credential for the API (see "git-bug bridge auth")')
            [CompletionResult]::new('--token', 'token', [CompletionResultType]::ParameterName, 'A raw authentication token for the API')
=======
            [CompletionResult]::new('-t', 't', [CompletionResultType]::ParameterName, 'The target of the bridge. Valid values are [github,gitlab,launchpad-preview]')
            [CompletionResult]::new('--target', 'target', [CompletionResultType]::ParameterName, 'The target of the bridge. Valid values are [github,gitlab,launchpad-preview]')
            [CompletionResult]::new('-u', 'u', [CompletionResultType]::ParameterName, 'The URL of the remote repository')
            [CompletionResult]::new('--url', 'url', [CompletionResultType]::ParameterName, 'The URL of the remote repository')
            [CompletionResult]::new('-b', 'b', [CompletionResultType]::ParameterName, 'The base URL of your remote issue tracker')
            [CompletionResult]::new('--base-url', 'base-url', [CompletionResultType]::ParameterName, 'The base URL of your remote issue tracker')
            [CompletionResult]::new('-l', 'l', [CompletionResultType]::ParameterName, 'The login on your remote issue tracker')
            [CompletionResult]::new('--login', 'login', [CompletionResultType]::ParameterName, 'The login on your remote issue tracker')
            [CompletionResult]::new('-c', 'c', [CompletionResultType]::ParameterName, 'The identifier or prefix of an already known credential for your remote issue tracker (see "git-bug bridge auth")')
            [CompletionResult]::new('--credential', 'credential', [CompletionResultType]::ParameterName, 'The identifier or prefix of an already known credential for your remote issue tracker (see "git-bug bridge auth")')
            [CompletionResult]::new('--token', 'token', [CompletionResultType]::ParameterName, 'A raw authentication token for the remote issue tracker')
>>>>>>> 362c0c7e
            [CompletionResult]::new('--token-stdin', 'token-stdin', [CompletionResultType]::ParameterName, 'Will read the token from stdin and ignore --token')
            [CompletionResult]::new('-o', 'o', [CompletionResultType]::ParameterName, 'The owner of the remote repository')
            [CompletionResult]::new('--owner', 'owner', [CompletionResultType]::ParameterName, 'The owner of the remote repository')
            [CompletionResult]::new('-p', 'p', [CompletionResultType]::ParameterName, 'The name of the remote repository')
            [CompletionResult]::new('--project', 'project', [CompletionResultType]::ParameterName, 'The name of the remote repository')
            break
        }
        'git-bug;bridge;pull' {
            [CompletionResult]::new('-n', 'n', [CompletionResultType]::ParameterName, 'force importing all bugs')
            [CompletionResult]::new('--no-resume', 'no-resume', [CompletionResultType]::ParameterName, 'force importing all bugs')
            [CompletionResult]::new('-s', 's', [CompletionResultType]::ParameterName, 'import only bugs updated after the given date (ex: "200h" or "june 2 2019")')
            [CompletionResult]::new('--since', 'since', [CompletionResultType]::ParameterName, 'import only bugs updated after the given date (ex: "200h" or "june 2 2019")')
            break
        }
        'git-bug;bridge;push' {
            break
        }
        'git-bug;bridge;rm' {
            break
        }
        'git-bug;commands' {
            [CompletionResult]::new('-p', 'p', [CompletionResultType]::ParameterName, 'Output the command description as well as Markdown compatible comment')
            [CompletionResult]::new('--pretty', 'pretty', [CompletionResultType]::ParameterName, 'Output the command description as well as Markdown compatible comment')
            break
        }
        'git-bug;comment' {
            [CompletionResult]::new('add', 'add', [CompletionResultType]::ParameterValue, 'Add a new comment to a bug.')
            break
        }
        'git-bug;comment;add' {
            [CompletionResult]::new('-F', 'F', [CompletionResultType]::ParameterName, 'Take the message from the given file. Use - to read the message from the standard input')
            [CompletionResult]::new('--file', 'file', [CompletionResultType]::ParameterName, 'Take the message from the given file. Use - to read the message from the standard input')
            [CompletionResult]::new('-m', 'm', [CompletionResultType]::ParameterName, 'Provide the new message from the command line')
            [CompletionResult]::new('--message', 'message', [CompletionResultType]::ParameterName, 'Provide the new message from the command line')
            break
        }
        'git-bug;deselect' {
            break
        }
        'git-bug;label' {
            [CompletionResult]::new('add', 'add', [CompletionResultType]::ParameterValue, 'Add a label to a bug.')
            [CompletionResult]::new('rm', 'rm', [CompletionResultType]::ParameterValue, 'Remove a label from a bug.')
            break
        }
        'git-bug;label;add' {
            break
        }
        'git-bug;label;rm' {
            break
        }
        'git-bug;ls' {
            [CompletionResult]::new('-s', 's', [CompletionResultType]::ParameterName, 'Filter by status. Valid values are [open,closed]')
            [CompletionResult]::new('--status', 'status', [CompletionResultType]::ParameterName, 'Filter by status. Valid values are [open,closed]')
            [CompletionResult]::new('-a', 'a', [CompletionResultType]::ParameterName, 'Filter by author')
            [CompletionResult]::new('--author', 'author', [CompletionResultType]::ParameterName, 'Filter by author')
            [CompletionResult]::new('-p', 'p', [CompletionResultType]::ParameterName, 'Filter by participant')
            [CompletionResult]::new('--participant', 'participant', [CompletionResultType]::ParameterName, 'Filter by participant')
            [CompletionResult]::new('-A', 'A', [CompletionResultType]::ParameterName, 'Filter by actor')
            [CompletionResult]::new('--actor', 'actor', [CompletionResultType]::ParameterName, 'Filter by actor')
            [CompletionResult]::new('-l', 'l', [CompletionResultType]::ParameterName, 'Filter by label')
            [CompletionResult]::new('--label', 'label', [CompletionResultType]::ParameterName, 'Filter by label')
            [CompletionResult]::new('-t', 't', [CompletionResultType]::ParameterName, 'Filter by title')
            [CompletionResult]::new('--title', 'title', [CompletionResultType]::ParameterName, 'Filter by title')
            [CompletionResult]::new('-n', 'n', [CompletionResultType]::ParameterName, 'Filter by absence of something. Valid values are [label]')
            [CompletionResult]::new('--no', 'no', [CompletionResultType]::ParameterName, 'Filter by absence of something. Valid values are [label]')
            [CompletionResult]::new('-b', 'b', [CompletionResultType]::ParameterName, 'Sort the results by a characteristic. Valid values are [id,creation,edit]')
            [CompletionResult]::new('--by', 'by', [CompletionResultType]::ParameterName, 'Sort the results by a characteristic. Valid values are [id,creation,edit]')
            [CompletionResult]::new('-d', 'd', [CompletionResultType]::ParameterName, 'Select the sorting direction. Valid values are [asc,desc]')
            [CompletionResult]::new('--direction', 'direction', [CompletionResultType]::ParameterName, 'Select the sorting direction. Valid values are [asc,desc]')
            break
        }
        'git-bug;ls-id' {
            break
        }
        'git-bug;ls-label' {
            break
        }
        'git-bug;pull' {
            break
        }
        'git-bug;push' {
            break
        }
        'git-bug;select' {
            break
        }
        'git-bug;show' {
            [CompletionResult]::new('-f', 'f', [CompletionResultType]::ParameterName, 'Select field to display. Valid values are [author,authorEmail,createTime,humanId,id,labels,shortId,status,title,actors,participants]')
            [CompletionResult]::new('--field', 'field', [CompletionResultType]::ParameterName, 'Select field to display. Valid values are [author,authorEmail,createTime,humanId,id,labels,shortId,status,title,actors,participants]')
            break
        }
        'git-bug;status' {
            [CompletionResult]::new('close', 'close', [CompletionResultType]::ParameterValue, 'Mark a bug as closed.')
            [CompletionResult]::new('open', 'open', [CompletionResultType]::ParameterValue, 'Mark a bug as open.')
            break
        }
        'git-bug;status;close' {
            break
        }
        'git-bug;status;open' {
            break
        }
        'git-bug;termui' {
            break
        }
        'git-bug;title' {
            [CompletionResult]::new('edit', 'edit', [CompletionResultType]::ParameterValue, 'Edit a title of a bug.')
            break
        }
        'git-bug;title;edit' {
            [CompletionResult]::new('-t', 't', [CompletionResultType]::ParameterName, 'Provide a title to describe the issue')
            [CompletionResult]::new('--title', 'title', [CompletionResultType]::ParameterName, 'Provide a title to describe the issue')
            break
        }
        'git-bug;user' {
            [CompletionResult]::new('-f', 'f', [CompletionResultType]::ParameterName, 'Select field to display. Valid values are [email,humanId,id,lastModification,lastModificationLamport,login,metadata,name]')
            [CompletionResult]::new('--field', 'field', [CompletionResultType]::ParameterName, 'Select field to display. Valid values are [email,humanId,id,lastModification,lastModificationLamport,login,metadata,name]')
            [CompletionResult]::new('adopt', 'adopt', [CompletionResultType]::ParameterValue, 'Adopt an existing identity as your own.')
            [CompletionResult]::new('create', 'create', [CompletionResultType]::ParameterValue, 'Create a new identity.')
            [CompletionResult]::new('ls', 'ls', [CompletionResultType]::ParameterValue, 'List identities.')
            break
        }
        'git-bug;user;adopt' {
            break
        }
        'git-bug;user;create' {
            break
        }
        'git-bug;user;ls' {
            break
        }
        'git-bug;version' {
            [CompletionResult]::new('-n', 'n', [CompletionResultType]::ParameterName, 'Only show the version number')
            [CompletionResult]::new('--number', 'number', [CompletionResultType]::ParameterName, 'Only show the version number')
            [CompletionResult]::new('-c', 'c', [CompletionResultType]::ParameterName, 'Only show the commit hash')
            [CompletionResult]::new('--commit', 'commit', [CompletionResultType]::ParameterName, 'Only show the commit hash')
            [CompletionResult]::new('-a', 'a', [CompletionResultType]::ParameterName, 'Show all version informations')
            [CompletionResult]::new('--all', 'all', [CompletionResultType]::ParameterName, 'Show all version informations')
            break
        }
        'git-bug;webui' {
            [CompletionResult]::new('--open', 'open', [CompletionResultType]::ParameterName, 'Automatically open the web UI in the default browser')
            [CompletionResult]::new('--no-open', 'no-open', [CompletionResultType]::ParameterName, 'Prevent the automatic opening of the web UI in the default browser')
            [CompletionResult]::new('-p', 'p', [CompletionResultType]::ParameterName, 'Port to listen to (default is random)')
            [CompletionResult]::new('--port', 'port', [CompletionResultType]::ParameterName, 'Port to listen to (default is random)')
            break
        }
    })
    $completions.Where{ $_.CompletionText -like "$wordToComplete*" } |
        Sort-Object -Property ListItemText
}<|MERGE_RESOLUTION|>--- conflicted
+++ resolved
@@ -62,8 +62,8 @@
             break
         }
         'git-bug;bridge;auth;add-token' {
-            [CompletionResult]::new('-t', 't', [CompletionResultType]::ParameterName, 'The target of the bridge. Valid values are [github,gitlab,jira,launchpad-preview]')
-            [CompletionResult]::new('--target', 'target', [CompletionResultType]::ParameterName, 'The target of the bridge. Valid values are [github,gitlab,jira,launchpad-preview]')
+            [CompletionResult]::new('-t', 't', [CompletionResultType]::ParameterName, 'The target of the bridge. Valid values are [github,gitlab,launchpad-preview]')
+            [CompletionResult]::new('--target', 'target', [CompletionResultType]::ParameterName, 'The target of the bridge. Valid values are [github,gitlab,launchpad-preview]')
             [CompletionResult]::new('-l', 'l', [CompletionResultType]::ParameterName, 'The login in the remote bug-tracker')
             [CompletionResult]::new('--login', 'login', [CompletionResultType]::ParameterName, 'The login in the remote bug-tracker')
             [CompletionResult]::new('-u', 'u', [CompletionResultType]::ParameterName, 'The user to add the token to. Default is the current user')
@@ -79,19 +79,6 @@
         'git-bug;bridge;configure' {
             [CompletionResult]::new('-n', 'n', [CompletionResultType]::ParameterName, 'A distinctive name to identify the bridge')
             [CompletionResult]::new('--name', 'name', [CompletionResultType]::ParameterName, 'A distinctive name to identify the bridge')
-<<<<<<< HEAD
-            [CompletionResult]::new('-t', 't', [CompletionResultType]::ParameterName, 'The target of the bridge. Valid values are [github,gitlab,jira,launchpad-preview]')
-            [CompletionResult]::new('--target', 'target', [CompletionResultType]::ParameterName, 'The target of the bridge. Valid values are [github,gitlab,jira,launchpad-preview]')
-            [CompletionResult]::new('-u', 'u', [CompletionResultType]::ParameterName, 'The URL of the target repository')
-            [CompletionResult]::new('--url', 'url', [CompletionResultType]::ParameterName, 'The URL of the target repository')
-            [CompletionResult]::new('-b', 'b', [CompletionResultType]::ParameterName, 'The base URL of your issue tracker service')
-            [CompletionResult]::new('--base-url', 'base-url', [CompletionResultType]::ParameterName, 'The base URL of your issue tracker service')
-            [CompletionResult]::new('-o', 'o', [CompletionResultType]::ParameterName, 'The owner of the target repository')
-            [CompletionResult]::new('--owner', 'owner', [CompletionResultType]::ParameterName, 'The owner of the target repository')
-            [CompletionResult]::new('-c', 'c', [CompletionResultType]::ParameterName, 'The identifier or prefix of an already known credential for the API (see "git-bug bridge auth")')
-            [CompletionResult]::new('--credential', 'credential', [CompletionResultType]::ParameterName, 'The identifier or prefix of an already known credential for the API (see "git-bug bridge auth")')
-            [CompletionResult]::new('--token', 'token', [CompletionResultType]::ParameterName, 'A raw authentication token for the API')
-=======
             [CompletionResult]::new('-t', 't', [CompletionResultType]::ParameterName, 'The target of the bridge. Valid values are [github,gitlab,launchpad-preview]')
             [CompletionResult]::new('--target', 'target', [CompletionResultType]::ParameterName, 'The target of the bridge. Valid values are [github,gitlab,launchpad-preview]')
             [CompletionResult]::new('-u', 'u', [CompletionResultType]::ParameterName, 'The URL of the remote repository')
@@ -103,7 +90,6 @@
             [CompletionResult]::new('-c', 'c', [CompletionResultType]::ParameterName, 'The identifier or prefix of an already known credential for your remote issue tracker (see "git-bug bridge auth")')
             [CompletionResult]::new('--credential', 'credential', [CompletionResultType]::ParameterName, 'The identifier or prefix of an already known credential for your remote issue tracker (see "git-bug bridge auth")')
             [CompletionResult]::new('--token', 'token', [CompletionResultType]::ParameterName, 'A raw authentication token for the remote issue tracker')
->>>>>>> 362c0c7e
             [CompletionResult]::new('--token-stdin', 'token-stdin', [CompletionResultType]::ParameterName, 'Will read the token from stdin and ignore --token')
             [CompletionResult]::new('-o', 'o', [CompletionResultType]::ParameterName, 'The owner of the remote repository')
             [CompletionResult]::new('--owner', 'owner', [CompletionResultType]::ParameterName, 'The owner of the remote repository')
